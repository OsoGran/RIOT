/******************************************************************************
Copyright (C) 2013, Freie Universitaet Berlin (FUB). All rights reserved.

These sources were developed at the Freie Universitaet Berlin, Computer Systems
and Telematics group (http://cst.mi.fu-berlin.de).
-------------------------------------------------------------------------------
This file is part of RIOT.

This file subject to the terms and conditions of the GNU Lesser General Public
License. See the file LICENSE in the top level directory for more details.
*******************************************************************************/

#include <stdint.h>

#include <cpu.h>
#include <hwtimer.h>
#include <hwtimer_arch.h>

// #define ENABLE_DEBUG (1)
#include <debug.h>


void (*int_handler)(int);
extern void timerA_init(void);
uint16_t overflow_interrupt[ARCH_MAXTIMERS+1];
uint16_t timer_round;

static void TA0_disable_interrupt(short timer)
{
    volatile unsigned int *ptr = &TA0CCTL0 + (timer);
    *ptr &= ~(CCIFG);
    *ptr &= ~(CCIE);
}

static void TA0_enable_interrupt(short timer)
{
    volatile unsigned int *ptr = &TA0CCTL0 + (timer);
    *ptr |= CCIE;
    *ptr &= ~(CCIFG);
}

static void TA0_set_nostart(unsigned long value, short timer)
{
    volatile unsigned int *ptr = &TA0CCR0 + (timer);
    *ptr = value;
}

static void TA0_set(unsigned long value, short timer)
{
    DEBUG("Setting timer %u to %lu\n", timer, value);
    TA0_set_nostart(value, timer);
    TA0_enable_interrupt(timer);
}

void TA0_unset(short timer)
{
    volatile unsigned int *ptr = &TA0CCR0 + (timer);
    TA0_disable_interrupt(timer);
    *ptr = 0;
}

<<<<<<< HEAD
unsigned long hwtimer_arch_now()
{
    return TA0R;
=======
unsigned long hwtimer_arch_now() {
	return ((uint32_t)timer_round << 16)+TA0R;
>>>>>>> 4eb05e24
}

void hwtimer_arch_init(void (*handler)(int), uint32_t fcpu)
{
    timerA_init();
    int_handler = handler;
    TA0_enable_interrupt(0);
}

void hwtimer_arch_enable_interrupt(void)
{
    for (int i = 0; i < ARCH_MAXTIMERS; i++) {
        TA0_enable_interrupt(i);
    }
}

void hwtimer_arch_disable_interrupt(void)
{
    for (int i = 0; i < ARCH_MAXTIMERS; i++) {
        TA0_disable_interrupt(i);
    }
}

<<<<<<< HEAD
void hwtimer_arch_set(unsigned long offset, short timer)
{
    unsigned int value = hwtimer_arch_now() + offset;
    hwtimer_arch_set_absolute(value, timer);
}

void hwtimer_arch_set_absolute(unsigned long value, short timer)
{
    TA0_set(value, timer);
=======
void hwtimer_arch_set(unsigned long offset, short timer) {
    unsigned long value = hwtimer_arch_now() + offset;
    hwtimer_arch_set_absolute(value, timer);
}

void hwtimer_arch_set_absolute(unsigned long value, short timer) {
	uint16_t small_value = value % 0xFFFF;
	overflow_interrupt[timer] = (uint16_t)(value >> 16);
    TA0_set(small_value,timer);
>>>>>>> 4eb05e24
}

void hwtimer_arch_unset(short timer)
{
    TA0_unset(timer);
}<|MERGE_RESOLUTION|>--- conflicted
+++ resolved
@@ -59,14 +59,9 @@
     *ptr = 0;
 }
 
-<<<<<<< HEAD
 unsigned long hwtimer_arch_now()
 {
     return TA0R;
-=======
-unsigned long hwtimer_arch_now() {
-	return ((uint32_t)timer_round << 16)+TA0R;
->>>>>>> 4eb05e24
 }
 
 void hwtimer_arch_init(void (*handler)(int), uint32_t fcpu)
@@ -90,7 +85,6 @@
     }
 }
 
-<<<<<<< HEAD
 void hwtimer_arch_set(unsigned long offset, short timer)
 {
     unsigned int value = hwtimer_arch_now() + offset;
@@ -99,18 +93,9 @@
 
 void hwtimer_arch_set_absolute(unsigned long value, short timer)
 {
-    TA0_set(value, timer);
-=======
-void hwtimer_arch_set(unsigned long offset, short timer) {
-    unsigned long value = hwtimer_arch_now() + offset;
-    hwtimer_arch_set_absolute(value, timer);
-}
-
-void hwtimer_arch_set_absolute(unsigned long value, short timer) {
-	uint16_t small_value = value % 0xFFFF;
-	overflow_interrupt[timer] = (uint16_t)(value >> 16);
+    uint16_t small_value = value % 0xFFFF;
+    overflow_interrupt[timer] = (uint16_t)(value >> 16);
     TA0_set(small_value,timer);
->>>>>>> 4eb05e24
 }
 
 void hwtimer_arch_unset(short timer)
